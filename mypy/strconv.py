"""Conversion of parse tree nodes to strings."""

import re
import os

import typing

from mypy.util import dump_tagged, short_type
import mypy.nodes
from mypy.visitor import NodeVisitor


class StrConv(NodeVisitor[str]):
    """Visitor for converting a Node to a human-readable string.

    For example, an MypyFile node from program '1' is converted into
    something like this:

      MypyFile:1(
        fnam
        ExpressionStmt:1(
          IntExpr(1)))
    """
    def dump(self, nodes, obj):
        """Convert a list of items to a multiline pretty-printed string.

        The tag is produced from the type name of obj and its line
        number. See mypy.util.dump_tagged for a description of the nodes
        argument.
        """
        return dump_tagged(nodes, short_type(obj) + ':' + str(obj.line))

    def func_helper(self, o):
        """Return a list in a format suitable for dump() that represents the
        arguments and the body of a function. The caller can then decorate the
        array with information specific to methods, global functions or
        anonymous functions.
        """
        args = []
        init = []
        extra = []
        for i, kind in enumerate(o.arg_kinds):
            if kind == mypy.nodes.ARG_POS:
                args.append(o.args[i])
            elif kind in (mypy.nodes.ARG_OPT, mypy.nodes.ARG_NAMED):
                args.append(o.args[i])
                init.append(o.init[i])
            elif kind == mypy.nodes.ARG_STAR:
                extra.append(('VarArg', [o.args[i]]))
            elif kind == mypy.nodes.ARG_STAR2:
                extra.append(('DictVarArg', [o.args[i]]))
        a = []
        if args:
            a.append(('Args', args))
        if o.type:
            a.append(o.type)
        if init:
            a.append(('Init', init))
        if o.is_generator:
            a.append('Generator')
        a.extend(extra)
        a.append(o.body)
        return a

    # Top-level structures

    def visit_mypy_file(self, o):
        # Skip implicit definitions.
        defs = o.defs
        while (defs and isinstance(defs[0], mypy.nodes.VarDef) and
                not defs[0].repr):
            defs = defs[1:]
        a = [defs]
        if o.is_bom:
            a.insert(0, 'BOM')
        # Omit path to special file with name "main". This is used to simplify
        # test case descriptions; the file "main" is used by default in many
        # test cases.
        if o.path is not None and o.path != 'main':
            # Insert path. Normalize directory separators to / to unify test
            # case# output in all platforms.
            a.insert(0, o.path.replace(os.sep, '/'))
        return self.dump(a, o)

    def visit_import(self, o):
        a = []
        for id, as_id in o.ids:
            a.append('{} : {}'.format(id, as_id))
        return 'Import:{}({})'.format(o.line, ', '.join(a))

    def visit_import_from(self, o):
        a = []
        for name, as_name in o.names:
            a.append('{} : {}'.format(name, as_name))
        return 'ImportFrom:{}({}, [{}])'.format(o.line, o.id, ', '.join(a))

    def visit_import_all(self, o):
        return 'ImportAll:{}({})'.format(o.line, o.id)

    # Definitions

    def visit_func_def(self, o):
        a = self.func_helper(o)
        a.insert(0, o.name())
        if mypy.nodes.ARG_NAMED in o.arg_kinds:
            a.insert(1, 'MaxPos({})'.format(o.max_pos))
        if o.is_abstract:
            a.insert(-1, 'Abstract')
        if o.is_static:
            a.insert(-1, 'Static')
        if o.is_class:
            a.insert(-1, 'Class')
        if o.is_property:
            a.insert(-1, 'Property')
        return self.dump(a, o)

    def visit_overloaded_func_def(self, o):
        a = o.items[:]
        if o.type:
            a.insert(0, o.type)
        return self.dump(a, o)

    def visit_class_def(self, o):
        a = [o.name, o.defs.body]
        # Display base types unless they are implicitly just builtins.object
        # (in this case there is no representation).
        if len(o.base_types) > 1 or (len(o.base_types) == 1
                                     and o.base_types[0].repr):
            a.insert(1, ('BaseType', o.base_types))
        if o.type_vars:
            a.insert(1, ('TypeVars', o.type_vars))
        if o.metaclass:
            a.insert(1, 'Metaclass({})'.format(o.metaclass))
        if o.decorators:
            a.insert(1, ('Decorators', o.decorators))
        if o.is_builtinclass:
            a.insert(1, 'Builtinclass')
        if o.info and o.info.ducktype:
            a.insert(1, 'Ducktype({})'.format(o.info.ducktype))
        if o.info and o.info.disjoint_classes:
            a.insert(1, ('Disjointclasses', [info.fullname() for
                                             info in o.info.disjoint_classes]))
        return self.dump(a, o)

    def visit_var_def(self, o):
        a = []
        for n in o.items:
            a.append('Var({})'.format(n.name()))
            a.append('Type({})'.format(n.type))
        if o.init:
            a.append(o.init)
        return self.dump(a, o)

    def visit_var(self, o):
        l = ''
        # Add :nil line number tag if no line number is specified to remain
        # compatible with old test case descriptions that assume this.
        if o.line < 0:
            l = ':nil'
        return 'Var' + l + '(' + o.name() + ')'

    def visit_global_decl(self, o):
        return self.dump([o.names], o)

    def visit_decorator(self, o):
        return self.dump([o.var, o.decorators, o.func], o)

    def visit_annotation(self, o):
        return 'Type:{}({})'.format(o.line, o.type)

    # Statements

    def visit_block(self, o):
        return self.dump(o.body, o)

    def visit_expression_stmt(self, o):
        return self.dump([o.expr], o)

    def visit_assignment_stmt(self, o):
        if len(o.lvalues) > 1:
            a = [('Lvalues', o.lvalues)]
        else:
            a = [o.lvalues[0]]
        a.append(o.rvalue)
        if o.type:
            a.append(o.type)
        return self.dump(a, o)

    def visit_operator_assignment_stmt(self, o):
        return self.dump([o.op, o.lvalue, o.rvalue], o)

    def visit_while_stmt(self, o):
        a = [o.expr, o.body]
        if o.else_body:
            a.append(('Else', o.else_body.body))
        return self.dump(a, o)

    def visit_for_stmt(self, o):
        a = [o.index]
        if o.types != [None] * len(o.types):
            a += o.types
        a.extend([o.expr, o.body])
        if o.else_body:
            a.append(('Else', o.else_body.body))
        return self.dump(a, o)

    def visit_return_stmt(self, o):
        return self.dump([o.expr], o)

    def visit_if_stmt(self, o):
        a = []
        for i in range(len(o.expr)):
            a.append(('If', [o.expr[i]]))
            a.append(('Then', o.body[i].body))

        if not o.else_body:
            return self.dump(a, o)
        else:
            return self.dump([a, ('Else', o.else_body.body)], o)

    def visit_break_stmt(self, o):
        return self.dump([], o)

    def visit_continue_stmt(self, o):
        return self.dump([], o)

    def visit_pass_stmt(self, o):
        return self.dump([], o)

    def visit_raise_stmt(self, o):
        return self.dump([o.expr, o.from_expr], o)

    def visit_assert_stmt(self, o):
        return self.dump([o.expr], o)

    def visit_yield_stmt(self, o):
        return self.dump([o.expr], o)

    def visit_yield_from_stmt(self, o):
        return self.dump([o.expr], o)

    def visit_del_stmt(self, o):
        return self.dump([o.expr], o)

    def visit_try_stmt(self, o):
        a = [o.body]

        for i in range(len(o.vars)):
            a.append(o.types[i])
            if o.vars[i]:
                a.append(o.vars[i])
            a.append(o.handlers[i])

        if o.else_body:
            a.append(('Else', o.else_body.body))
        if o.finally_body:
            a.append(('Finally', o.finally_body.body))

        return self.dump(a, o)

    def visit_with_stmt(self, o):
        a = []
        for i in range(len(o.expr)):
            a.append(('Expr', [o.expr[i]]))
            if o.name[i]:
                a.append(('Name', [o.name[i]]))
        return self.dump(a + [o.body], o)

    def visit_print_stmt(self, o):
        a = o.args[:]
        if o.newline:
            a.append('Newline')
        return self.dump(a, o)

    # Expressions

    # Simple expressions

    def visit_int_expr(self, o):
        return 'IntExpr({})'.format(o.value)

    def visit_str_expr(self, o):
        return 'StrExpr({})'.format(self.str_repr(o.value))

    def visit_bytes_expr(self, o):
        return 'BytesExpr({})'.format(self.str_repr(o.value))

    def visit_unicode_expr(self, o):
        return 'UnicodeExpr({})'.format(self.str_repr(o.value))

    def str_repr(self, s):
        s = re.sub(r'\\u[0-9a-fA-F]{4}', lambda m: '\\' + m.group(0), s)
        return re.sub('[^\\x20-\\x7e]',
                      lambda m: r'\u%.4x' % ord(m.group(0)), s)

    def visit_float_expr(self, o):
        return 'FloatExpr({})'.format(o.value)

    def visit_paren_expr(self, o):
        return self.dump([o.expr], o)

    def visit_name_expr(self, o):
        return (short_type(o) + '(' + self.pretty_name(o.name, o.kind,
                                                       o.fullname, o.is_def)
                + ')')

    def pretty_name(self, name, kind, fullname, is_def):
        n = name
        if is_def:
            n += '*'
        if kind == mypy.nodes.GDEF or (fullname != name and
                                       fullname is not None):
            # Append fully qualified name for global references.
            n += ' [{}]'.format(fullname)
        elif kind == mypy.nodes.LDEF:
            # Add tag to signify a local reference.
            n += ' [l]'
        elif kind == mypy.nodes.MDEF:
            # Add tag to signify a member reference.
            n += ' [m]'
        return n

    def visit_member_expr(self, o):
        return self.dump([o.expr, self.pretty_name(o.name, o.kind, o.fullname,
                                                   o.is_def)], o)

    def visit_yield_from_expr(self, o):
        return self.dump([self.visit_call_expr(o.callee)], o)

    def visit_call_expr(self, o):
        if o.analyzed:
            return o.analyzed.accept(self)
        args = []
        extra = []
        for i, kind in enumerate(o.arg_kinds):
            if kind in [mypy.nodes.ARG_POS, mypy.nodes.ARG_STAR]:
                args.append(o.args[i])
                if kind == mypy.nodes.ARG_STAR:
                    extra.append('VarArg')
            elif kind == mypy.nodes.ARG_NAMED:
                extra.append(('KwArgs', [o.arg_names[i], o.args[i]]))
            elif kind == mypy.nodes.ARG_STAR2:
                extra.append(('DictVarArg', [o.args[i]]))
            else:
                raise RuntimeError('unknown kind %d' % kind)

        return self.dump([o.callee, ('Args', args)] + extra, o)

    def visit_op_expr(self, o):
        return self.dump([o.op, o.left, o.right], o)

    def visit_cast_expr(self, o):
        return self.dump([o.expr, o.type], o)

    def visit_unary_expr(self, o):
        return self.dump([o.op, o.expr], o)

    def visit_list_expr(self, o):
        return self.dump(o.items, o)

    def visit_dict_expr(self, o):
        return self.dump([[k, v] for k, v in o.items], o)

    def visit_set_expr(self, o):
        return self.dump(o.items, o)

    def visit_tuple_expr(self, o):
        return self.dump(o.items, o)

    def visit_index_expr(self, o):
        if o.analyzed:
            return o.analyzed.accept(self)
        return self.dump([o.base, o.index], o)

    def visit_super_expr(self, o):
        return self.dump([o.name], o)

    def visit_undefined_expr(self, o):
        return 'UndefinedExpr:{}({})'.format(o.line, o.type)

    def visit_type_application(self, o):
        return self.dump([o.expr, ('Types', o.types)], o)

    def visit_type_var_expr(self, o):
        if o.values:
            return self.dump([('Values', o.values)], o)
        else:
            return 'TypeVarExpr:{}()'.format(o.line)

    def visit_ducktype_expr(self, o):
        return 'DucktypeExpr:{}({})'.format(o.line, o.type)

    def visit_disjointclass_expr(self, o):
        return 'DisjointclassExpr:{}({})'.format(o.line, o.cls.fullname)

    def visit_func_expr(self, o):
        a = self.func_helper(o)
        return self.dump(a, o)

    def visit_generator_expr(self, o):
        # FIX types
<<<<<<< HEAD
        return self.dump([o.left_expr, o.indices, o.sequences, o.condition], o)

=======
        condlists = o.condlists if any(o.condlists) else None
        return self.dump([o.left_expr, o.indices, o.sequences, condlists], o)
    
>>>>>>> 3d2bd46d
    def visit_list_comprehension(self, o):
        return self.dump([o.generator], o)

    def visit_conditional_expr(self, o):
        return self.dump([('Condition', [o.cond]), o.if_expr, o.else_expr], o)

    def visit_slice_expr(self, o):
        a = [o.begin_index, o.end_index, o.stride]
        if not a[0]:
            a[0] = '<empty>'
        if not a[1]:
            a[1] = '<empty>'
        return self.dump(a, o)

    def visit_coerce_expr(self, o):
        return self.dump([o.expr, ('Types', [o.target_type, o.source_type])],
                         o)

    def visit_type_expr(self, o):
        return self.dump([str(o.type)], o)

    def visit_filter_node(self, o):
        # These are for convenience. These node types are not defined in the
        # parser module.
        pass<|MERGE_RESOLUTION|>--- conflicted
+++ resolved
@@ -399,14 +399,9 @@
 
     def visit_generator_expr(self, o):
         # FIX types
-<<<<<<< HEAD
-        return self.dump([o.left_expr, o.indices, o.sequences, o.condition], o)
-
-=======
         condlists = o.condlists if any(o.condlists) else None
         return self.dump([o.left_expr, o.indices, o.sequences, condlists], o)
-    
->>>>>>> 3d2bd46d
+
     def visit_list_comprehension(self, o):
         return self.dump([o.generator], o)
 
