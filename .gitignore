--- conflicted
+++ resolved
@@ -1,10 +1,7 @@
 build/
 __pycache__
 *.pyc
-<<<<<<< HEAD
 *~
 @*
-=======
 /build
-/env
->>>>>>> 4ece9b46
+/env